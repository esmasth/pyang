--- conflicted
+++ resolved
@@ -1,11 +1,7 @@
 PYANG = pyang --print-error-code --check-update-from
 
-<<<<<<< HEAD
-MODULES = a b
+MODULES = a c
 DEVIATION_MODULES = d e
-=======
-MODULES = a c
->>>>>>> ce9d9404
 
 test:
 	@for m in $(MODULES); do					\
@@ -18,9 +14,9 @@
 	done
 
 	@for m in $(DEVIATION_MODULES); do					\
-		echo "trying b+$$m..." | tr -d '\012';			\
-		$(PYANG) b.yang --check-update-from-deviation-module $$m.yang \
-		--deviation-module $$m@2014-04-01.yang b@2014-04-01.yang 2> $$m.out; \
+		echo "trying c+$$m..." | tr -d '\012';			\
+		$(PYANG) c.yang --check-update-from-deviation-module $$m.yang \
+		--deviation-module $$m@2014-04-01.yang c@2014-04-01.yang 2> $$m.out; \
 		diff expect/$$m.out $$m.out > $$m.diff || 		\
 			{ cat $$m.diff; exit 1; };			\
 		rm -f $$m.diff;						\
